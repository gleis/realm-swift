--- conflicted
+++ resolved
@@ -1374,11 +1374,8 @@
 				5D659EAC1BE04556006515A0 /* RLMConstants.h in Headers */,
 				1AC7CB531D37E87D00E4FF83 /* RLMCredential.h in Headers */,
 				5D659EAE1BE04556006515A0 /* RLMListBase.h in Headers */,
-<<<<<<< HEAD
 				1AF6EA471D36B1850014EB85 /* RLMLoginResponseModel.h in Headers */,
-=======
 				5D274C531D6D16BA006FEBB1 /* event_loop_signal.hpp in Headers */,
->>>>>>> d19d0c9a
 				5D659EAF1BE04556006515A0 /* RLMMigration.h in Headers */,
 				5D659EB01BE04556006515A0 /* RLMMigration_Private.h in Headers */,
 				5D659EB11BE04556006515A0 /* RLMObject.h in Headers */,
