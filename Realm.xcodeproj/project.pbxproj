--- conflicted
+++ resolved
@@ -1616,11 +1616,7 @@
 			);
 			runOnlyForDeploymentPostprocessing = 0;
 			shellPath = /bin/sh;
-<<<<<<< HEAD
-			shellScript = "sh build.sh download-core\nsh build.sh set-core-bitcode-symlink\n";
-=======
 			shellScript = "sh build.sh download-core\nsh build.sh set-core-bitcode-symlink";
->>>>>>> ceb19856
 		};
 		3F69DF9E19CA0DF900607109 /* Get Version Number */ = {
 			isa = PBXShellScriptBuildPhase;
@@ -1678,11 +1674,7 @@
 			);
 			runOnlyForDeploymentPostprocessing = 0;
 			shellPath = /bin/sh;
-<<<<<<< HEAD
-			shellScript = "sh build.sh download-core\nsh build.sh set-core-bitcode-symlink\n";
-=======
 			shellScript = "sh build.sh download-core\nsh build.sh set-core-bitcode-symlink";
->>>>>>> ceb19856
 		};
 		E8DFDD901B5EAA3100282424 /* Set Swift Version */ = {
 			isa = PBXShellScriptBuildPhase;
