--- conflicted
+++ resolved
@@ -275,13 +275,8 @@
 }
 
 - (void)testAddObject {
-<<<<<<< HEAD
-    %noany RLMAssertThrowsWithReason([$array addObject:$wrong], ^n @"Invalid value '$wdesc' of type '$wtype' for expected type '$type'");
+    %noany RLMAssertThrowsWithReason([$array addObject:$wrong], ^n @"Invalid value '$wdesc' of type '" $wtype "' for expected type '$type'");
     %noany %r RLMAssertThrowsWithReason([$array addObject:NSNull.null], ^n @"Invalid value '<null>' of type 'NSNull' for expected type '$type'");
-=======
-    RLMAssertThrowsWithReason([$array addObject:$wrong], ^n @"Invalid value '$wdesc' of type '" $wtype "' for expected type '$type'");
-    %r RLMAssertThrowsWithReason([$array addObject:NSNull.null], ^n @"Invalid value '<null>' of type 'NSNull' for expected type '$type'");
->>>>>>> d6f68b8f
 
     [$array addObject:$v0];
     XCTAssertEqualObjects($array[0], $v0);
@@ -291,13 +286,8 @@
 }
 
 - (void)testAddObjects {
-<<<<<<< HEAD
-    %noany RLMAssertThrowsWithReason([$array addObjects:@[$wrong]], ^n @"Invalid value '$wdesc' of type '$wtype' for expected type '$type'");
+    %noany RLMAssertThrowsWithReason([$array addObjects:@[$wrong]], ^n @"Invalid value '$wdesc' of type '" $wtype "' for expected type '$type'");
     %noany %r RLMAssertThrowsWithReason([$array addObjects:@[NSNull.null]], ^n @"Invalid value '<null>' of type 'NSNull' for expected type '$type'");
-=======
-    RLMAssertThrowsWithReason([$array addObjects:@[$wrong]], ^n @"Invalid value '$wdesc' of type '" $wtype "' for expected type '$type'");
-    %r RLMAssertThrowsWithReason([$array addObjects:@[NSNull.null]], ^n @"Invalid value '<null>' of type 'NSNull' for expected type '$type'");
->>>>>>> d6f68b8f
 
     [self addObjects];
     XCTAssertEqualObjects($array[0], $v0);
@@ -306,13 +296,8 @@
 }
 
 - (void)testInsertObject {
-<<<<<<< HEAD
-    %noany RLMAssertThrowsWithReason([$array insertObject:$wrong atIndex:0], ^n @"Invalid value '$wdesc' of type '$wtype' for expected type '$type'");
+    %noany RLMAssertThrowsWithReason([$array insertObject:$wrong atIndex:0], ^n @"Invalid value '$wdesc' of type '" $wtype "' for expected type '$type'");
     %noany %r RLMAssertThrowsWithReason([$array insertObject:NSNull.null atIndex:0], ^n @"Invalid value '<null>' of type 'NSNull' for expected type '$type'");
-=======
-    RLMAssertThrowsWithReason([$array insertObject:$wrong atIndex:0], ^n @"Invalid value '$wdesc' of type '" $wtype "' for expected type '$type'");
-    %r RLMAssertThrowsWithReason([$array insertObject:NSNull.null atIndex:0], ^n @"Invalid value '<null>' of type 'NSNull' for expected type '$type'");
->>>>>>> d6f68b8f
     RLMAssertThrowsWithReason([$array insertObject:$v0 atIndex:1], ^n @"Index 1 is out of bounds (must be less than 1).");
 
     [$array insertObject:$v0 atIndex:0];
@@ -368,13 +353,8 @@
 
     %o [$array replaceObjectAtIndex:0 withObject:NSNull.null]; ^nl XCTAssertEqualObjects($array[0], NSNull.null);
 
-<<<<<<< HEAD
-    %noany RLMAssertThrowsWithReason([$array replaceObjectAtIndex:0 withObject:$wrong], ^n @"Invalid value '$wdesc' of type '$wtype' for expected type '$type'");
+    %noany RLMAssertThrowsWithReason([$array replaceObjectAtIndex:0 withObject:$wrong], ^n @"Invalid value '$wdesc' of type '" $wtype "' for expected type '$type'");
     %noany %r RLMAssertThrowsWithReason([$array replaceObjectAtIndex:0 withObject:NSNull.null], ^n @"Invalid value '<null>' of type 'NSNull' for expected type '$type'");
-=======
-    RLMAssertThrowsWithReason([$array replaceObjectAtIndex:0 withObject:$wrong], ^n @"Invalid value '$wdesc' of type '" $wtype "' for expected type '$type'");
-    %r RLMAssertThrowsWithReason([$array replaceObjectAtIndex:0 withObject:NSNull.null], ^n @"Invalid value '<null>' of type 'NSNull' for expected type '$type'");
->>>>>>> d6f68b8f
 }
 
 - (void)testMove {
@@ -402,11 +382,7 @@
 - (void)testIndexOfObject {
     XCTAssertEqual(NSNotFound, [$array indexOfObject:$v0]);
 
-<<<<<<< HEAD
-    %noany RLMAssertThrowsWithReason([$array indexOfObject:$wrong], ^n @"Invalid value '$wdesc' of type '$wtype' for expected type '$type'");
-=======
-    RLMAssertThrowsWithReason([$array indexOfObject:$wrong], ^n @"Invalid value '$wdesc' of type '" $wtype "' for expected type '$type'");
->>>>>>> d6f68b8f
+    %noany RLMAssertThrowsWithReason([$array indexOfObject:$wrong], ^n @"Invalid value '$wdesc' of type '" $wtype "' for expected type '$type'");
 
     %noany %r RLMAssertThrowsWithReason([$array indexOfObject:NSNull.null], ^n @"Invalid value '<null>' of type 'NSNull' for expected type '$type'");
     %o XCTAssertEqual(NSNotFound, [$array indexOfObject:NSNull.null]);
@@ -668,13 +644,8 @@
 
 - (void)testSetValueForKey {
     RLMAssertThrowsWithReason([$allArrays setValue:@0 forKey:@"not self"], ^n @"this class is not key value coding-compliant for the key not self.");
-<<<<<<< HEAD
-    %noany RLMAssertThrowsWithReason([$array setValue:$wrong forKey:@"self"], ^n @"Invalid value '$wdesc' of type '$wtype' for expected type '$type'");
+    %noany RLMAssertThrowsWithReason([$array setValue:$wrong forKey:@"self"], ^n @"Invalid value '$wdesc' of type '" $wtype "' for expected type '$type'");
     %noany %r RLMAssertThrowsWithReason([$array setValue:NSNull.null forKey:@"self"], ^n @"Invalid value '<null>' of type 'NSNull' for expected type '$type'");
-=======
-    RLMAssertThrowsWithReason([$array setValue:$wrong forKey:@"self"], ^n @"Invalid value '$wdesc' of type '" $wtype "' for expected type '$type'");
-    %r RLMAssertThrowsWithReason([$array setValue:NSNull.null forKey:@"self"], ^n @"Invalid value '<null>' of type 'NSNull' for expected type '$type'");
->>>>>>> d6f68b8f
 
     [self addObjects];
 
