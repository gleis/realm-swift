////////////////////////////////////////////////////////////////////////////
//
// Copyright 2014 Realm Inc.
//
// Licensed under the Apache License, Version 2.0 (the "License");
// you may not use this file except in compliance with the License.
// You may obtain a copy of the License at
//
// http://www.apache.org/licenses/LICENSE-2.0
//
// Unless required by applicable law or agreed to in writing, software
// distributed under the License is distributed on an "AS IS" BASIS,
// WITHOUT WARRANTIES OR CONDITIONS OF ANY KIND, either express or implied.
// See the License for the specific language governing permissions and
// limitations under the License.
//
////////////////////////////////////////////////////////////////////////////

#import "RLMObjectSchema.h"

#import <tightdb/table.hpp>

// RLMObjectSchema private
@interface RLMObjectSchema () {
    @public
    // table accessor optimization
    tightdb::TableRef _table;
}

// writable redecleration
@property (nonatomic, readwrite, copy) NSArray *properties;

// class used for this object schema
@property (nonatomic, readwrite, assign) Class objectClass;
@property (nonatomic, readwrite, assign) Class accessorClass;
@property (nonatomic, readwrite, assign) Class standaloneClass;

@property (nonatomic, readwrite) RLMProperty *primaryKeyProperty;

<<<<<<< HEAD
@property (nonatomic, readwrite, strong) NSDictionary *defaultValues;
=======
// The Realm retains its object schemas, so they need to not retain the Realm
@property (nonatomic, unsafe_unretained) RLMRealm *realm;
@property (nonatomic, readonly) tightdb::Table *table;
>>>>>>> e14af75b

// returns a cached or new schema for a given object class
// creates standalone accessor classes for the object schema if create is YES
+(instancetype)schemaForObjectClass:(Class)objectClass;
+(instancetype)schemaForObjectClass:(Class)objectClass createAccessors:(BOOL)create;

// generate a schema from a table
+(instancetype)schemaFromTableForClassName:(NSString *)className realm:(RLMRealm *)realm;

@end<|MERGE_RESOLUTION|>--- conflicted
+++ resolved
@@ -37,13 +37,10 @@
 
 @property (nonatomic, readwrite) RLMProperty *primaryKeyProperty;
 
-<<<<<<< HEAD
-@property (nonatomic, readwrite, strong) NSDictionary *defaultValues;
-=======
 // The Realm retains its object schemas, so they need to not retain the Realm
 @property (nonatomic, unsafe_unretained) RLMRealm *realm;
+@property (nonatomic, readwrite, strong) NSDictionary *defaultValues;
 @property (nonatomic, readonly) tightdb::Table *table;
->>>>>>> e14af75b
 
 // returns a cached or new schema for a given object class
 // creates standalone accessor classes for the object schema if create is YES
