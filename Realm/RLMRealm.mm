////////////////////////////////////////////////////////////////////////////
//
// Copyright 2014 Realm Inc.
//
// Licensed under the Apache License, Version 2.0 (the "License");
// you may not use this file except in compliance with the License.
// You may obtain a copy of the License at
//
// http://www.apache.org/licenses/LICENSE-2.0
//
// Unless required by applicable law or agreed to in writing, software
// distributed under the License is distributed on an "AS IS" BASIS,
// WITHOUT WARRANTIES OR CONDITIONS OF ANY KIND, either express or implied.
// See the License for the specific language governing permissions and
// limitations under the License.
//
////////////////////////////////////////////////////////////////////////////

#import "RLMRealm_Private.hpp"

#import "RLMAnalytics.hpp"
#import "RLMArray_Private.hpp"
#import "RLMRealmConfiguration_Private.h"
#import "RLMMigration_Private.h"
#import "RLMObjectSchema_Private.hpp"
#import "RLMProperty_Private.h"
#import "RLMObjectStore.h"
#import "RLMObject_Private.h"
#import "RLMObject_Private.hpp"
#import "RLMObservation.hpp"
#import "RLMProperty.h"
#import "RLMQueryUtil.hpp"
#import "RLMRealmUtil.hpp"
#import "RLMSchema_Private.hpp"
#import "RLMUpdateChecker.hpp"
#import "RLMUtil.hpp"

#include "object_store.hpp"
#include "schema.hpp"
#include "shared_realm.hpp"

#include <realm/sync/commit_log.hpp>
#include <realm/disable_sync_to_disk.hpp>
#include <realm/lang_bind_helper.hpp>
#include <realm/util/memory_stream.hpp>
#include <realm/version.hpp>

using namespace realm;
using util::File;

// Access to s_syncSessions (referenced NSMapTable object), s_serverConnections
// (referenced NSMapTable object), and s_lastServerConnectionIdent, must be
// synchronized with respect to s_realmsPerPath.

// Maps local path to RLMSyncSession instance
NSMapTable *s_syncSessions = [NSMapTable strongToWeakObjectsMapTable];

// Maps "server:port" to RLMServerConnection instance
NSMapTable *s_serverConnections = [NSMapTable strongToWeakObjectsMapTable];

unsigned long s_lastServerConnectionIdent = 0;

std::atomic<bool> s_syncLogEverything(false);

// Instances of RLMServerConnection and RLMSyncSession may be created by any
// thread, but all instance methods must be called by the main thread, except
// backgroundTask and backgroundApplyChangeset in RLMSyncSession which are
// called internally from a background thread.

@interface RLMOutputMessage : NSObject
@property (nonatomic) NSString *head;
@property (nonatomic) NSData *body; // May be nil
@end

@interface RLMServerConnection : NSObject <NSStreamDelegate>
@property (readonly, nonatomic) unsigned long ident; // Used only for logging
@property (readonly, nonatomic) NSString *identity;
@property (readonly, nonatomic) BOOL isOpen;
@end

@interface RLMSyncSession : NSObject
@property (readonly, nonatomic) RLMServerConnection *connection;
@property (readonly, nonatomic) NSNumber *sessionIdent;
@property (nonatomic) uint_fast64_t serverFileIdent;
@property (nonatomic) uint_fast64_t clientFileIdent;
@property (readonly, nonatomic) NSString *serverPath;
@property (readonly, nonatomic) RLMRealmConfiguration *configuration;

- (void)connectionIsOpen;
- (void)connectionIsOpenAndSessionHasFileIdent;
- (void)connectionIsClosed;
- (void)handleAllocMessageWithServerFileIdent:(uint_fast64_t)serverFileIdent
                              clientFileIdent:(uint_fast64_t)clientFileIdent;
- (void)handleDownloadMessageWithServerVersion:(Replication::version_type)serverVersion
                                 clientVersion:(Replication::version_type)clientVersion
                                     changeset:(NSData *)changeset
                               originTimestamp:(uint_fast64_t)originTimestamp
                               originFileIdent:(uint_fast64_t)originFileIdent
                               moreIsAvailable:(bool)moreIsAvailable;
- (void)handleProgressMessageWithServerVersion:(Replication::version_type)serverVersion
                                 clientVersion:(Replication::version_type)clientVersion;
@end


@implementation RLMOutputMessage {
    void (^_completionHandler)();
}

- (instancetype)init {
    self = [super init];
    if (self)
        _completionHandler = nil;
    return self;
}

- (void (^)())completionHandler {
    return _completionHandler;
}

- (void)setCompletionHandler:(void (^)())block {
    _completionHandler = block;
}

@end


@implementation RLMServerConnection {
    BOOL _isOpen;

    NSString *_address;
    NSNumber *_port;

    NSRunLoop *_runLoop;

    NSInputStream  *_inputStream;
    NSOutputStream *_outputStream;

    BOOL _inputIsHead;
    size_t _inputBufferSize;
    std::unique_ptr<char[]> _inputBuffer;

    size_t _headBufferSize;
    std::unique_ptr<char[]> _headBuffer;
    char *_headBufferCurr;

    size_t _messageBodySize;
    NSMutableData *_messageBodyBuffer;
    char *_messageBodyCurr;
    void (^_messageHandler)();

    NSMutableArray *_outputQueue; // Of RLMOutputMessage instances
    NSData *_currentOutputChunk;
    NSData *_nextOutputChunk;
    void (^_outputCompletionHandler)();
    const char *_currentOutputBegin;
    const char *_currentOutputEnd;

    unsigned _lastSessionIdent;

    // Maps session identifiers to an RLMSyncSession instances. A session
    // identifier is a locally assigned integer that uniquely identifies the
    // RLMSyncSession instance within a particular server connection.
    NSMapTable *_sessions;
}


- (instancetype)initWithIdent:(unsigned long)ident
                     identity:(NSString *)identity
                      address:(NSString *)address
                         port:(NSNumber *)port {
    self = [super init];
    if (self) {
        _ident = ident;
        _identity = [identity copy];
        _isOpen = NO;

        _address = address;
        _port = port ? port : [NSNumber numberWithInt:7800];

        _runLoop = nil;

        _inputBufferSize = 1024;
        _inputBuffer = std::make_unique<char[]>(_inputBufferSize);

        _headBufferSize = 256;
        _headBuffer = std::make_unique<char[]>(_headBufferSize);

        _currentOutputChunk = nil;
        _nextOutputChunk = nil;
        _outputCompletionHandler = nil;

        _lastSessionIdent = 0;
        _sessions = [NSMapTable strongToWeakObjectsMapTable];
    }
    return self;
}


- (unsigned)newSessionIdent
{
    return ++_lastSessionIdent;
}


- (void)mainThreadInit {
    // Called by main thread
    if (_runLoop)
        return;
    _runLoop = [NSRunLoop currentRunLoop];

    [self open];
}


- (void)open {
    if (_isOpen)
        return;

    NSLog(@"RealmSync: Connection[%lu]: Opening connection to %@:%@", _ident, _address, _port);

    CFAllocatorRef defaultAllocator = 0;
    CFStringRef address2 = (__bridge CFStringRef)_address;
    UInt32 port2 = UInt32(_port.unsignedLongValue);
    CFReadStreamRef  readStream  = 0;
    CFWriteStreamRef writeStream = 0;
    CFStreamCreatePairWithSocketToHost(defaultAllocator, address2, port2,
                                       &readStream, &writeStream);
    NSInputStream  *inputStream  = (__bridge_transfer NSInputStream  *)readStream;
    NSOutputStream *outputStream = (__bridge_transfer NSOutputStream *)writeStream;

    [inputStream setDelegate:self];
    [outputStream setDelegate:self];

    [inputStream scheduleInRunLoop:_runLoop forMode:NSDefaultRunLoopMode];
    [inputStream open];
    [outputStream open];

    _inputStream  = inputStream;
    _outputStream = outputStream;

    _inputIsHead = YES;
    _headBufferCurr = _headBuffer.get();

    _outputQueue = [NSMutableArray array];

    _isOpen = YES;

    [self sendIdentMessage];

    for (NSNumber *sessionIdent in _sessions) {
        RLMSyncSession *session = [_sessions objectForKey:sessionIdent];
        [session connectionIsOpen];
    }
}


- (void)closeAndTryToReconnectLater {
    if (!_isOpen)
        return;

    [_inputStream close];
    [_outputStream close];

    _inputStream  = nil;
    _outputStream = nil;

    _outputQueue = nil;
    _currentOutputChunk = nil;
    _nextOutputChunk = nil;
    _outputCompletionHandler = nil;

    _isOpen = NO;

    for (NSNumber *sessionIdent in _sessions) {
        RLMSyncSession *session = [_sessions objectForKey:sessionIdent];
        [session connectionIsClosed];
    }

    NSTimeInterval reconnectDelay = 5;

    NSLog(@"RealmSync: Connection[%lu]: Closed (will try to reconnect in %g seconds)",
          _ident, double(reconnectDelay));

    [self performSelector:@selector(open) withObject:nil afterDelay:reconnectDelay];
}


- (void)addSession:(RLMSyncSession *)session {
    [_sessions setObject:session forKey:session.sessionIdent];
    if (_isOpen)
        [session connectionIsOpen];
}


- (void)sendIdentMessage {
    // FIXME: These need to be set correctly (tentative:
    // `applicationIdent` is a unique application identifier registered with
    // Realm and `userIdent` could for example be the concattenation of a user
    // name and a password).
    NSData *applicationIdent = [@"dummy_app"  dataUsingEncoding:NSUTF8StringEncoding];
    if (self.identity == nil) {
        NSLog(@"RealmSync: No user identity set (using default, which probably won't work).");
        _identity = @"dummy_user";
    }
    NSData *userIdentData = [self.identity dataUsingEncoding:NSUTF8StringEncoding];

    NSMutableData *body = [applicationIdent mutableCopy];
    [body appendData:userIdentData];

    uint_fast64_t protocolVersion = 1;
    size_t applicationIdentSize = size_t(applicationIdent.length);
    size_t userIdentSize        = size_t(userIdentData.length);
    typedef unsigned long      ulong;
    typedef unsigned long long ulonglong;
    RLMOutputMessage *msg = [[RLMOutputMessage alloc] init];
    msg.body = body;
    msg.head = [NSString stringWithFormat:@"ident %llu %lu %lu\n", ulonglong(protocolVersion),
                         ulong(applicationIdentSize), ulong(userIdentSize)];
    [self enqueueOutputMessage:msg];
    NSLog(@"RealmSync: Connection[%lu]: Sending: IDENT", _ident);
}


- (void)sendAllocMessageWithSessionIdent:(NSNumber *)sessionIdent
                              serverPath:(NSString *)serverPath {
    RLMOutputMessage *msg = [[RLMOutputMessage alloc] init];
    typedef unsigned long ulong;
    msg.body = [serverPath dataUsingEncoding:NSUTF8StringEncoding];
    msg.head = [NSString stringWithFormat:@"alloc %@ %lu\n", sessionIdent, ulong(msg.body.length)];
    [self enqueueOutputMessage:msg];
    NSLog(@"RealmSync: Connection[%lu]: Session[%@]: Sending: ALLOC(server_path='%@')", _ident,
          sessionIdent, serverPath);
}


- (void)sendBindMessageWithSessionIdent:(NSNumber *)sessionIdent
                        serverFileIdent:(uint_fast64_t)serverFileIdent
                        clientFileIdent:(uint_fast64_t)clientFileIdent
                             serverPath:(NSString *)serverPath
                          serverVersion:(Replication::version_type)serverVersion
                          clientVersion:(Replication::version_type)clientVersion {
    typedef unsigned long      ulong;
    typedef unsigned long long ulonglong;
    RLMOutputMessage *msg = [[RLMOutputMessage alloc] init];
    msg.body = [serverPath dataUsingEncoding:NSUTF8StringEncoding];
    msg.head = [NSString stringWithFormat:@"bind %@ %llu %llu %lu %llu %llu\n", sessionIdent,
                         ulonglong(serverFileIdent), ulonglong(clientFileIdent),
                         ulong(msg.body.length), ulonglong(serverVersion),
                         ulonglong(clientVersion)];
    [self enqueueOutputMessage:msg];
    NSLog(@"RealmSync: Connection[%lu]: Sessions[%@]: Sending: BIND(server_file_ident=%llu, "
          "client_file_ident=%llu, server_path='%@', server_version=%llu, client_version=%llu)",
          _ident, sessionIdent, ulonglong(serverFileIdent), ulonglong(clientFileIdent), serverPath,
          ulonglong(serverVersion), ulonglong(clientVersion));
}


- (void)sendUnbindMessageWithSessionIdent:(NSNumber *)sessionIdent {
    RLMOutputMessage *msg = [[RLMOutputMessage alloc] init];
    msg.head = [NSString stringWithFormat:@"unbind %@\n", sessionIdent];
    [self enqueueOutputMessage:msg];
    NSLog(@"RealmSync: Connection[%lu]: Session[%@]: Sending: UNBIND", _ident, sessionIdent);
}


- (void)enqueueOutputMessage:(RLMOutputMessage *)msg {
    [_outputQueue addObject:msg];
    if (_isOpen && !_currentOutputChunk) {
        [self resumeOutput];
        [_outputStream scheduleInRunLoop:_runLoop forMode:NSDefaultRunLoopMode];
    }
}


- (BOOL)resumeOutput {
    if (_nextOutputChunk) {
        _currentOutputChunk = _nextOutputChunk;
        _nextOutputChunk = nil;
    }
    else {
        if (_outputCompletionHandler) {
            void (^completionHandler)();
            completionHandler = _outputCompletionHandler;
            _outputCompletionHandler = nil;
            // This handler is allowed to enqueue new output messages
            completionHandler();
        }
        RLMOutputMessage *msg = _outputQueue.firstObject;
        if (!msg)
            return NO;
        _currentOutputChunk = [msg.head dataUsingEncoding:NSUTF8StringEncoding];
        _nextOutputChunk = msg.body;
        if (_nextOutputChunk.length == 0)
            _nextOutputChunk = nil;
        _outputCompletionHandler = msg.completionHandler;
        [_outputQueue removeObjectAtIndex:0];
    }
    _currentOutputBegin = static_cast<const char*>(_currentOutputChunk.bytes);
    _currentOutputEnd   = _currentOutputBegin + _currentOutputChunk.length;
    return YES;
}


- (void)stream:(NSStream *)stream handleEvent:(NSStreamEvent)eventCode {
    switch (eventCode) {
        case NSStreamEventHasBytesAvailable: {
            if (stream != _inputStream)
                return;
            uint8_t *buffer = reinterpret_cast<uint8_t *>(_inputBuffer.get());
            NSUInteger length = _inputBufferSize;
            NSInteger n = [_inputStream read:buffer maxLength:length];
            if (n < 0) {
                NSLog(@"RealmSync: Connection[%lu]: Error reading from socket: %@",
                      _ident, _inputStream.streamError);
                [self closeAndTryToReconnectLater];
                return;
            }
            if (n == 0)
                goto end_of_input;
            char *headBufferBegin = _headBuffer.get();
            char *headBufferEnd = headBufferBegin + _headBufferSize;
            const char *inputBegin = _inputBuffer.get();
            const char *inputEnd = inputBegin + n;
            if (!_inputIsHead)
                goto body;
            for (;;) {
                // Message head
                {
                    size_t sourceAvail = inputEnd - inputBegin;
                    size_t destAvail = headBufferEnd - _headBufferCurr;
                    size_t avail = std::min(sourceAvail, destAvail);
                    const char *i = std::find(inputBegin, inputBegin + avail, '\n');
                    _headBufferCurr = std::copy(inputBegin, i, _headBufferCurr);
                    if (_headBufferCurr == headBufferEnd) {
                        NSLog(@"RealmSync: Connection[%lu]: Message head too big", _ident);
                        [self closeAndTryToReconnectLater];
                        return;
                    }
                    inputBegin = i;
                    if (inputBegin == inputEnd)
                        break;
                    ++inputBegin; // Discard newline from input
                    _inputIsHead = NO;

                    util::MemoryInputStream parser;
                    parser.set_buffer(headBufferBegin, _headBufferCurr);
                    _headBufferCurr = headBufferBegin;
                    parser.unsetf(std::ios_base::skipws);

                    std::string message_type;
                    parser >> message_type;

                    _messageHandler = nil;
                    __weak RLMServerConnection *weakSelf = self;
                    if (message_type == "download") {
                        // A new foreign changeset is available for download
                        unsigned sessionIdent = 0;
                        Replication::version_type serverVersion = 0;
                        Replication::version_type clientVersion = 0;
                        size_t changesetSize = 0;
                        uint_fast64_t originTimestamp = 0;
                        uint_fast64_t originFileIdent = 0;
                        bool moreIsAvailable = false;
                        char sp1, sp2, sp3, sp4, sp5, sp6, sp7;
                        parser >> sp1 >> sessionIdent >> sp2 >> serverVersion >> sp3 >>
                            clientVersion >> sp4 >> changesetSize >> sp5 >>
                            originTimestamp >> sp6 >> originFileIdent >> sp7 >> moreIsAvailable;
                        bool good = parser && parser.eof() && sp1 == ' ' && sp2 == ' ' &&
                            sp3 == ' ' && sp4 == ' ' && sp5 == ' ' && sp6 == ' ' && sp7 == ' ';
                        if (!good) {
                            NSLog(@"RealmSync: Connection[%lu]: Bad DOWNLOAD message "
                                  "from server", _ident);
                            [self closeAndTryToReconnectLater];
                            return;
                        }
                        _messageBodySize = changesetSize;
                        _messageHandler = ^{
                            NSNumber *sessionIdent2 = [NSNumber numberWithUnsignedInteger:sessionIdent];
                            [weakSelf handleDownloadMessageWithSessionIdent:sessionIdent2
                                                              serverVersion:serverVersion
                                                              clientVersion:clientVersion
                                                            originTimestamp:originTimestamp
                                                            originFileIdent:originFileIdent
                                                            moreIsAvailable:moreIsAvailable];
                        };
                    }
                    else if (message_type == "progress") {
                        unsigned sessionIdent = 0;
                        Replication::version_type serverVersion = 0;
                        Replication::version_type clientVersion = 0;
                        char sp1, sp2, sp3;
                        parser >> sp1 >> sessionIdent >> sp2 >> serverVersion >> sp3 >>
                            clientVersion;
                        bool good = parser && parser.eof() && sp1 == ' ' && sp2 == ' ' &&
                            sp3 == ' ';
                        if (!good) {
                            NSLog(@"RealmSync: Connection[%lu]: Bad PROGRESS message from server",
                                  _ident);
                            [self closeAndTryToReconnectLater];
                            return;
                        }
                        NSNumber *sessionIdent2 = [NSNumber numberWithUnsignedInteger:sessionIdent];
                        [self handleProgressMessageWithSessionIdent:sessionIdent2
                                                      serverVersion:serverVersion
                                                      clientVersion:clientVersion];
                    }
                    else if (message_type == "alloc") {
                        // New unique file identifier pair from server.
                        unsigned sessionIdent = 0;
                        uint_fast64_t serverFileIdent = 0, clientFileIdent = 0;
                        char sp1, sp2, sp3;
                        parser >> sp1 >> sessionIdent >> sp2 >> serverFileIdent >> sp3 >>
                            clientFileIdent;
                        bool good = parser && parser.eof() && sp1 == ' ' && sp2 == ' ' &&
                            sp3 == ' ';
                        if (!good) {
                            NSLog(@"RealmSync: Connection[%lu]: Bad ALLOC message "
                                  "from server", _ident);
                            [self closeAndTryToReconnectLater];
                            return;
                        }
                        NSNumber *sessionIdent2 = [NSNumber numberWithUnsignedInteger:sessionIdent];
                        [self handleAllocMessageWithSessionIdent:sessionIdent2
                                                 serverFileIdent:serverFileIdent
                                                 clientFileIdent:clientFileIdent];
                    }
                    else {
                        NSLog(@"RealmSync: Connection[%lu]: Bad message from server", _ident);
                        [self closeAndTryToReconnectLater];
                        return;
                    }
                }

                // Message body
                if (_messageHandler) {
                    _messageBodyBuffer = [NSMutableData dataWithLength:_messageBodySize];
                    _messageBodyCurr = static_cast<char*>(_messageBodyBuffer.mutableBytes);
                  body:
                    char *messageBodyBegin = static_cast<char*>(_messageBodyBuffer.mutableBytes);
                    char *messageBodyEnd = messageBodyBegin + _messageBodySize;
                    size_t sourceAvail = inputEnd - inputBegin;
                    size_t destAvail = messageBodyEnd - _messageBodyCurr;
                    size_t avail = std::min(sourceAvail, destAvail);
                    const char *i = inputBegin + avail;
                    _messageBodyCurr = std::copy(inputBegin, i, _messageBodyCurr);
                    inputBegin = i;
                    if (_messageBodyCurr != messageBodyEnd) {
                        REALM_ASSERT(inputBegin == inputEnd);
                        break;
                    }
                    void (^messageHandler)();
                    messageHandler = _messageHandler;
                    _messageHandler = nil;
                    messageHandler();
                    if (!_isOpen)
                        return;
                }
                _inputIsHead = YES;
            }
            break;
        }
        case NSStreamEventHasSpaceAvailable: {
            if (stream != _outputStream)
                return;
            REALM_ASSERT(_currentOutputChunk);
            const uint8_t *buffer = reinterpret_cast<const uint8_t *>(_currentOutputBegin);
            NSUInteger length = _currentOutputEnd - _currentOutputBegin;
            NSInteger n = [_outputStream write:buffer maxLength:length];
            if (n < 0) {
                NSLog(@"RealmSync: Connection[%lu]: Error writing to socket: %@",
                      _ident, _outputStream.streamError);
                [self closeAndTryToReconnectLater];
                return;
            }
            _currentOutputBegin += n;
            if (_currentOutputBegin == _currentOutputEnd) {
                BOOL more = [self resumeOutput];
                if (!more) {
                    _currentOutputChunk = 0;
                    [_outputStream removeFromRunLoop:_runLoop forMode:NSDefaultRunLoopMode];
                }
            }
            break;
        }
        case NSStreamEventEndEncountered: {
            if (stream != _inputStream && stream != _outputStream)
                return;
          end_of_input:
            NSLog(@"RealmSync: Connection[%lu]: Server closed connection", _ident);
            [self closeAndTryToReconnectLater];
            return;
        }
        case NSStreamEventErrorOccurred: {
            if (stream != _inputStream && stream != _outputStream)
                return;
            NSLog(@"RealmSync: Connection[%lu]: Socket error: %@", _ident, stream.streamError);
            [self closeAndTryToReconnectLater];
            return;
        }
    }
}


- (void)handleAllocMessageWithSessionIdent:(NSNumber *)sessionIdent
                           serverFileIdent:(uint_fast64_t)serverFileIdent
                           clientFileIdent:(uint_fast64_t)clientFileIdent {
    typedef unsigned long long ulonglong;
    NSLog(@"RealmSync: Connection[%lu]: Session[%@]: Received: ALLOC(%llu, %llu)", _ident,
          sessionIdent, ulonglong(serverFileIdent), ulonglong(clientFileIdent));

    RLMSyncSession *session = [_sessions objectForKey:sessionIdent];
    if (!session)
        return; // This session no longer exists

    [session handleAllocMessageWithServerFileIdent:serverFileIdent
                                   clientFileIdent:clientFileIdent];
}


- (void)handleDownloadMessageWithSessionIdent:(NSNumber *)sessionIdent
                                serverVersion:(Replication::version_type)serverVersion
                                clientVersion:(Replication::version_type)clientVersion
                              originTimestamp:(uint_fast64_t)originTimestamp
                              originFileIdent:(uint_fast64_t)originFileIdent
                              moreIsAvailable:(bool)moreIsAvailable {
    if (s_syncLogEverything) {
        using ulong     = unsigned long;
        using ulonglong = unsigned long long;
        NSLog(@"RealmSync: Connection[%lu]: Session[%@]: Received: DOWNLOAD(server_version=%llu, "
              "client_version=%llu, changeset_size=%lu, origin_timestamp=%llu, "
              "origin_file_ident=%llu, more_is_available=%d)", _ident, sessionIdent,
              ulonglong(serverVersion), ulonglong(clientVersion), ulong(_messageBodyBuffer.length),
              ulonglong(originTimestamp), ulonglong(originFileIdent), int(moreIsAvailable));
    }

    RLMSyncSession *session = [_sessions objectForKey:sessionIdent];
    if (!session)
        return; // This session no longer exists

    NSData *changeset = _messageBodyBuffer;
    _messageBodyBuffer = nil;

    [session handleDownloadMessageWithServerVersion:serverVersion
                                      clientVersion:clientVersion
                                          changeset:changeset
                                    originTimestamp:originTimestamp
                                    originFileIdent:originFileIdent
                                    moreIsAvailable:moreIsAvailable];
}


- (void)handleProgressMessageWithSessionIdent:(NSNumber *)sessionIdent
                                serverVersion:(Replication::version_type)serverVersion
                                clientVersion:(Replication::version_type)clientVersion {
    if (s_syncLogEverything) {
        using ulonglong = unsigned long long;
        NSLog(@"RealmSync: Connection[%lu]: Session[%@]: Received: PROGRESS(server_version=%llu, "
              "client_version=%llu)", _ident, sessionIdent, ulonglong(serverVersion),
              ulonglong(clientVersion));
    }

    RLMSyncSession *session = [_sessions objectForKey:sessionIdent];
    if (!session)
        return; // This session no longer exists

    [session handleProgressMessageWithServerVersion:serverVersion clientVersion:clientVersion];
}

@end


@implementation RLMSyncSession {
    std::unique_ptr<SharedGroup>            _sharedGroup;
    std::unique_ptr<ClientTransformHistory> _history;

    std::unique_ptr<SharedGroup>            _backgroundSharedGroup; // For background thread
    std::unique_ptr<ClientTransformHistory> _backgroundHistory;     // For background thread
    std::unique_ptr<Transformer>            _backgroundTransformer; // For background thread

    Replication::version_type _latestVersionAvailable;
    Replication::version_type _latestVersionUploaded;
    Replication::version_type _progressServerVersion;
    Replication::version_type _progressClientVersion;
    Replication::version_type _persistedProgressServerVersion;
    Replication::version_type _persistedProgressClientVersion;
    Replication::version_type _serverVersionThreshold;
    BOOL _uploadInProgress;

    std::vector<Transformer::RemoteChangeset> _pendingChangesets;
    std::vector<NSData *> _pendingChangesetBuffers;

    NSOperationQueue *_backgroundOperationQueue;
}


- (instancetype)initWithConnection:(RLMServerConnection *)connection
                        serverPath:(NSString *)serverPath
                     configuration:(RLMRealmConfiguration *)configuration {
    self = [super init];
    if (self) {
        _connection = connection;
        _serverFileIdent = 0; // Assigned when `_clientFileIdent` is assigned
        _clientFileIdent = 0; // Zero means unassigned
        _serverPath = serverPath;
        _configuration = [configuration copy];
        _sessionIdent = [NSNumber numberWithUnsignedInteger:[connection newSessionIdent]];

        SharedGroup::DurabilityLevel durability = SharedGroup::durability_Full;
        _history = realm::make_client_transform_history(_configuration.path.UTF8String);
        _sharedGroup = std::make_unique<SharedGroup>(*_history, durability);
        _backgroundHistory = realm::make_client_transform_history(_configuration.path.UTF8String);
        _backgroundSharedGroup = std::make_unique<SharedGroup>(*_backgroundHistory, durability);
        _backgroundTransformer = realm::make_transformer(false, *_backgroundHistory);
        _backgroundOperationQueue = [[NSOperationQueue alloc] init];
        _backgroundOperationQueue.name = @"io.realm.sync";
        _backgroundOperationQueue.maxConcurrentOperationCount = 1;
    }
    return self;
}


- (void)mainThreadInit {
    // Called by main thread
    uint_fast64_t serverFileIdent, clientFileIdent;
    if (_history->get_file_ident_pair(serverFileIdent, clientFileIdent)) {
        _serverFileIdent = serverFileIdent;
        _clientFileIdent = clientFileIdent;
        _backgroundTransformer->set_local_client_file_ident(clientFileIdent);
    }

    _history->get_sync_progress(_persistedProgressServerVersion, _persistedProgressClientVersion);

    _latestVersionAvailable = LangBindHelper::get_current_version(*_sharedGroup);
    REALM_ASSERT(_latestVersionAvailable >= 1);
    REALM_ASSERT(_latestVersionAvailable >= _persistedProgressClientVersion);

    // It is possible to find an inconsistency between the main Realm file, and
    // the associated history file(s). In particular, since the server-side
    // progress, as persisted in the history file(s), is updated after
    // successful integration of an incoming changeset, it is possible to find
    // that a changeset has been downloaded and integrated into the Realm, but
    // that `_persisteedProgressServerVersion` has not been updated to reflect
    // it, presumably due to a a crash at an unfortunate point in time.
    //
    // FIXME: This possibility of inconsistency can be eliminated by moving the
    // history into the main Realm file, which is already something that is
    // likely to happen for different reasons.
    //
    // If a new synchronization session is started at a time where such an
    // inconsistency exists, the server will resend the changeset that was
    // already integrated, and it is therefore necessary for the client to be
    // able to reliably intercept and ignore a received changeset that is
    // already integrated. `_serverVersionThreshold` was introduced to solve
    // this problem.
    //
    // During initialization of a RLMSyncSession object,
    // `_serverVersionThreshold` is set to `HistoryEntry::remote_version` of the
    // last history entry, that succeeds `_persistedProgressClientVersion`, and
    // is produced by integration of a remote changeset, or if no such history
    // entry exists, it is set to `_persistedProgressServerVersion`.
    //
    // Given that, any changeset, that is received in a DOWNLOAD message
    // specifying a server version less than, or equal to
    // `_serverVersionThreshold`, is known to already have been integrated, and
    // can be safely ignored by the client.
    _serverVersionThreshold = _persistedProgressServerVersion;
    {
        HistoryEntry historyEntry;
        History::version_type version = _latestVersionAvailable;
        if (version == 1)
            version = 0;
        while (version > _persistedProgressClientVersion) {
            History::version_type prevVersion = _history->get_history_entry(version, historyEntry);
            BOOL isForeign = historyEntry.origin_client_file_ident != 0;
            if (isForeign) {
                _serverVersionThreshold = historyEntry.remote_version;
                break;
            }
            version = prevVersion;
        }
    }

    NSString *realmPath = _configuration.path;
    NSLog(@"RealmSync: Connection[%lu]: Session[%@]: New session for '%@'", _connection.ident,
          _sessionIdent, realmPath);

/*
    using ulonglong = unsigned long long;
    NSLog(@"_latestVersionAvailable = %llu", ulongong(_latestVersionAvailable));
    NSLog(@"_latestVersionUploaded = %llu",  ulongong(_latestVersionUploaded));
    NSLog(@"_progressServerVersion = %llu",  ulongong(_persistedProgressServerVersion));
    NSLog(@"_progressClientVersion = %llu",  ulongong(_persistedProgressClientVersion));
    NSLog(@"_serverVersionThreshold = %llu", ulongong(_serverVersionThreshold));
*/

    [_connection mainThreadInit];
    [_connection addSession:self];
}


- (void)refreshLatestVersionAvailable {
    _latestVersionAvailable = LangBindHelper::get_current_version(*_sharedGroup);
    if (_connection.isOpen && _clientFileIdent != 0)
        [self resumeUpload];
}


- (void)connectionIsOpen {
    if (_clientFileIdent != 0) {
        [self connectionIsOpenAndSessionHasFileIdent];
    }
    else {
        [_connection sendAllocMessageWithSessionIdent:_sessionIdent
                                           serverPath:_serverPath];
    }
}


- (void)connectionIsOpenAndSessionHasFileIdent {
    _pendingChangesets.clear();
    _pendingChangesetBuffers.clear();
    _progressServerVersion = _persistedProgressServerVersion;
    _progressClientVersion = _persistedProgressClientVersion;
    _latestVersionUploaded = std::max<History::version_type>(1, _progressClientVersion);
    if (_latestVersionUploaded > _latestVersionAvailable) // Transiently possible (FIXME: Or is it?)
        _latestVersionUploaded = _latestVersionAvailable;
    [_connection sendBindMessageWithSessionIdent:_sessionIdent
                                 serverFileIdent:_serverFileIdent
                                 clientFileIdent:_clientFileIdent
                                      serverPath:_serverPath
                                   serverVersion:_progressServerVersion
                                   clientVersion:_progressClientVersion];
    [self resumeUpload];
}


- (void)connectionIsClosed {
    _uploadInProgress = NO;
}


- (void)resumeUpload {
    REALM_ASSERT(_connection.isOpen && _clientFileIdent != 0);
    if (_uploadInProgress)
        return;
    _uploadInProgress = YES;

    // Fetch and copy the next changeset, and produce an output message from it.
    // Set the completionHandler to a block that calls resumeUpload.
    HistoryEntry::version_type uploadVersion;
    HistoryEntry historyEntry;
    for (;;) {
        REALM_ASSERT(_latestVersionUploaded <= _latestVersionAvailable);
        if (_latestVersionUploaded == _latestVersionAvailable) {
            _uploadInProgress = NO;
            return;
        }
        uploadVersion = _latestVersionUploaded + 1;
        _history->get_history_entry(uploadVersion, historyEntry);
        // Skip changesets that were downloaded from the server
        BOOL isForeign = historyEntry.origin_client_file_ident != 0;
        if (!isForeign)
            break;
        _latestVersionUploaded = uploadVersion;
    }
    using ulong     = unsigned long;
    using ulonglong = unsigned long long;
    // `serverVersion` is the last server version that has been integrated into
    // `uploadVersion`.
    auto clientVersion = uploadVersion;
    auto serverVersion = historyEntry.remote_version;
    RLMOutputMessage *msg = [[RLMOutputMessage alloc] init];
    msg.body = [NSData dataWithBytes:historyEntry.changeset.data()
                              length:historyEntry.changeset.size()]; // Full copy
    msg.head = [NSString stringWithFormat:@"upload %@ %llu %llu %lu %llu\n", _sessionIdent,
                         ulonglong(clientVersion), ulonglong(serverVersion),
                         ulong(msg.body.length), ulonglong(historyEntry.origin_timestamp)];
    if (s_syncLogEverything) {
        NSLog(@"RealmSync: Connection[%lu]: Session[%@]: Sending: UPLOAD(client_version=%llu, "
              "server_version=%llu, changeset_size=%lu, timestamp=%llu)", _connection.ident,
              _sessionIdent, ulonglong(clientVersion), ulonglong(serverVersion),
              ulong(msg.body.length), ulonglong(historyEntry.origin_timestamp));
    }
    __weak RLMSyncSession *weakSelf = self;
    [msg setCompletionHandler:^{
            [weakSelf uploadCompletedWithVersion:uploadVersion];
        }];
    [_connection enqueueOutputMessage:msg];
}


- (void)uploadCompletedWithVersion:(Replication::version_type)version {
    REALM_ASSERT(version <= _latestVersionUploaded+1);
    _uploadInProgress = NO;
    if (_latestVersionUploaded < version)
        _latestVersionUploaded = version;
    if (_connection.isOpen)
        [self resumeUpload];
}


- (void)handleAllocMessageWithServerFileIdent:(uint_fast64_t)serverFileIdent
                              clientFileIdent:(uint_fast64_t)clientFileIdent {
    _history->set_file_ident_pair(serverFileIdent, clientFileIdent); // Save in persistent storage
    // FIXME: Describe what (if anything) prevents a race condition here, as a
    // naive analysis would suggest that the background thread could be
    // accessing _backgroundHistory concurrently. It would be tempting to
    // conclude that a race is not possible, because the background thread must
    // not attempt to transform anything before the file identifier is
    // known. Note that it cannot be assumed the there will be no spurious
    // ALLOC messages received.
    _backgroundTransformer->set_local_client_file_ident(clientFileIdent);
    _serverFileIdent = serverFileIdent;
    _clientFileIdent = clientFileIdent;
    if (_connection.isOpen)
        [self connectionIsOpenAndSessionHasFileIdent];
}


- (void)handleDownloadMessageWithServerVersion:(Replication::version_type)serverVersion
                                 clientVersion:(Replication::version_type)clientVersion
                                     changeset:(NSData *)changeset
                               originTimestamp:(uint_fast64_t)originTimestamp
                               originFileIdent:(uint_fast64_t)originFileIdent
                               moreIsAvailable:(bool)moreIsAvailable {
    // We cannot save the synchronization progress marker (`serverVersion`,
    // `clientVersion`) to persistent storage until the changeset is actually
    // integrated locally, but that means it will be delayed by two context
    // switches, i.e., first by a switch to the background thread, and then by a
    // switch back to the main thread, and in each of these switches there is a
    // risk of termination of the flow of this information due to a severed weak
    // reference, which presumably would be due to the termination of the
    // synchronization session, but not necessarily in connection with the
    // termination of the application.
    bool good_versions =
        serverVersion >  _progressServerVersion &&
        clientVersion >= _progressClientVersion;
    if (!good_versions) {
        NSLog(@"RealmSync: Connection[%lu]: Session[%@]: ERROR: Bad server and/or client version "
              "in DOWNLOAD message", _connection.ident, _sessionIdent);
        [_connection closeAndTryToReconnectLater];
        return;

    }
    _progressServerVersion = serverVersion;
    _progressClientVersion = clientVersion;

    // Skip changesets that were already integrated during an earlier session,
    // but still attempt to save a new synchronization progress marker to
    // persistent storage.
    if (serverVersion > _serverVersionThreshold) {
        BinaryData data(static_cast<const char *>(changeset.bytes), size_t(changeset.length));
        Transformer::RemoteChangeset changeset_2(serverVersion, clientVersion, data,
                                                 originTimestamp, originFileIdent);
        REALM_ASSERT(_pendingChangesets.size() <= _pendingChangesetBuffers.size());
        _pendingChangesetBuffers.reserve(_pendingChangesets.size()+1); // Throws
        _pendingChangesets.push_back(changeset_2); // Throws
        _pendingChangesetBuffers.push_back(std::move(changeset)); // Not throwing
    }
    else {
        if (s_syncLogEverything) {
            using ulonglong = unsigned long long;
            NSLog(@"RealmSync: Connection[%lu]: Session[%@]: Ignoring previously integrated "
                  "changeset (server version threshold is %llu)", _connection.ident, _sessionIdent,
                  ulonglong(_serverVersionThreshold));
        }
    }

    // FIXME: Also "flush" the "pending queue" if the accumulated size exceeds a
    // certain limit. Additionally, when adding the first changeset to the
    // "pending queue", start a deadline timer, and flush on timeout
    // (cancel/restart the timer on early flush).

    if (moreIsAvailable)
        return;

    std::vector<Transformer::RemoteChangeset> changesets = std::move(_pendingChangesets);
    std::vector<NSData *> changesetBuffers               = std::move(_pendingChangesetBuffers);
    _pendingChangesets.clear();
    _pendingChangesetBuffers.clear();
    [self addBackgroundTaskWithServerVersion:serverVersion
                               clientVersion:clientVersion
                                  changesets:std::move(changesets)
                            changesetBuffers:std::move(changesetBuffers)];
}


- (void)handleProgressMessageWithServerVersion:(Replication::version_type)serverVersion
                                 clientVersion:(Replication::version_type)clientVersion {
    // As with DOWNLOAD messages, we need to update the synchronization progress
    // marker.
    //
    // FIXME: Properly explain the three roles of the synchronization progress
    // marker (syncronization restart point, history upload window specifier,
    // and history merge window specifier), and the intricate interplay between
    // them.
    bool good_versions =
        serverVersion >  _progressServerVersion &&
        clientVersion >= _progressClientVersion;
    if (!good_versions) {
        NSLog(@"RealmSync: Connection[%lu]: Session[%@]: ERROR: Bad server and/or client version "
              "in PROGRESS message", _connection.ident, _sessionIdent);
        [_connection closeAndTryToReconnectLater];
        return;

    }

    if (!_pendingChangesets.empty()) {
        NSLog(@"RealmSync: Connection[%lu]: Session(%@): ERROR: PROGRESS message received while "
              "changesets are pending", _connection.ident, _sessionIdent);
        [_connection closeAndTryToReconnectLater];
        return;
    }

    _progressServerVersion = serverVersion;
    _progressClientVersion = clientVersion;

    std::vector<Transformer::RemoteChangeset> changesets;
    std::vector<NSData *> changesetBuffers;
    [self addBackgroundTaskWithServerVersion:serverVersion
                               clientVersion:clientVersion
                                  changesets:std::move(changesets)
                            changesetBuffers:std::move(changesetBuffers)];
}


- (void)addBackgroundTaskWithServerVersion:(Replication::version_type)serverVersion
                             clientVersion:(Replication::version_type)clientVersion
                                changesets:(std::vector<Transformer::RemoteChangeset>)changesets
                          changesetBuffers:(std::vector<NSData *>)changesetBuffers {
    __weak RLMSyncSession *weakSelf = self;
    [_backgroundOperationQueue addOperationWithBlock:^{
            [weakSelf backgroundTaskWithServerVersion:serverVersion
                                        clientVersion:clientVersion
                                           changesets:std::move(changesets)
                                     changesetBuffers:std::move(changesetBuffers)];
        }];
}


- (void)backgroundTaskWithServerVersion:(Replication::version_type)serverVersion
                          clientVersion:(Replication::version_type)clientVersion
                             changesets:(std::vector<Transformer::RemoteChangeset>)changesets
                       changesetBuffers:(std::vector<NSData *>)changesetBuffers {
    if (!changesets.empty())
        [self backgroundApplyChangesets:changesets];
    static_cast<void>(changesetBuffers); // Still the owner of the changeset buffer memory

    __weak RLMSyncSession *weakSelf = self;
    NSOperationQueue *mainQueue = [NSOperationQueue mainQueue];
    [mainQueue addOperationWithBlock:^{
            [weakSelf updateSyncProgressWithServerVersion:serverVersion
                                            clientVersion:clientVersion];
        }];
}


- (void)backgroundApplyChangesets:(const std::vector<Transformer::RemoteChangeset> &)changesets {
    REALM_ASSERT(!changesets.empty());
    const Transformer::RemoteChangeset *changesets_2 = changesets.data();
    size_t numChangesets = changesets.size();
    Replication::version_type newClientVersion;
    try {
        Transformer &transformer = *_backgroundTransformer;
        SharedGroup& sharedGroup = *_backgroundSharedGroup;
        util::Logger* replayLogger = 0;
        newClientVersion =
            transformer.integrate_remote_changesets(sharedGroup, changesets_2, numChangesets,
                                                    replayLogger); // Throws
    }
    catch (TransformError& e) {
        NSString *message = [NSString stringWithFormat:@"Bad changeset received: %s", e.what()];
        @throw [NSException exceptionWithName:@"RLMException" reason:message userInfo:nil];
    }

    [RLMRealm realmWithConfiguration:_configuration error:nullptr]->_realm->notify_others();

    if (s_syncLogEverything) {
        using ulong     = unsigned long;
        using ulonglong = unsigned long long;
        if (numChangesets == 1) {
            NSLog(@"RealmSync: Connection[%lu]: Session[%@]: 1 remote changeset integrated, "
                  "producing client version %llu", _connection.ident, _sessionIdent,
                  ulonglong(newClientVersion));
        }
        else {
            NSLog(@"RealmSync: Connection[%lu]: Session[%@]: %lu remote changesets integrated, "
                  "producing client version %llu", _connection.ident, _sessionIdent,
                  ulong(numChangesets), ulonglong(newClientVersion));
        }
    }
}


- (void)updateSyncProgressWithServerVersion:(Replication::version_type)serverVersion
                              clientVersion:(Replication::version_type)clientVersion {
    _history->set_sync_progress(serverVersion, clientVersion);
    _persistedProgressServerVersion = serverVersion;
    _persistedProgressClientVersion = clientVersion;
}


- (void)dealloc {
    NSOperationQueue *mainQueue = [NSOperationQueue mainQueue];
    __weak RLMServerConnection *weakConnection = _connection;
    NSNumber *sessionIdent = _sessionIdent;
    [mainQueue addOperationWithBlock:^{
            [weakConnection sendUnbindMessageWithSessionIdent:sessionIdent];
        }];
}

@end


@interface RLMRealmConfiguration ()
- (realm::Realm::Config&)config;
@end

@interface RLMRealm ()
- (void)sendNotifications:(NSString *)notification;
@end

void RLMDisableSyncToDisk() {
    realm::disable_sync_to_disk();
}

// Notification Token
@interface RLMNotificationToken ()
@property (nonatomic, strong) RLMRealm *realm;
@property (nonatomic, copy) RLMNotificationBlock block;
@end

@implementation RLMNotificationToken
- (void)dealloc
{
    if (_realm || _block) {
        NSLog(@"RLMNotificationToken released without unregistering a notification. You must hold "
              @"on to the RLMNotificationToken returned from addNotificationBlock and call "
              @"removeNotification: when you no longer wish to recieve RLMRealm notifications.");
    }
}
@end

static bool shouldForciblyDisableEncryption() {
    static bool disableEncryption = getenv("REALM_DISABLE_ENCRYPTION");
    return disableEncryption;
}

NSData *RLMRealmValidatedEncryptionKey(NSData *key) {
    if (shouldForciblyDisableEncryption()) {
        return nil;
    }

    if (key) {
        if (key.length != 64) {
            @throw RLMException(@"Encryption key must be exactly 64 bytes long");
        }
#if TARGET_OS_WATCH
        @throw RLMException(@"Cannot open an encrypted Realm on watchOS.");
#endif
    }

    return key;
}

@implementation RLMRealm {
    NSHashTable *_collectionEnumerators;
    NSHashTable *_notificationHandlers;

    RLMSyncSession *_syncSession;
}

+ (BOOL)isCoreDebug {
    return realm::Version::has_feature(realm::feature_Debug);
}

+ (void)initialize {
    static bool initialized;
    if (initialized) {
        return;
    }
    initialized = true;

    RLMCheckForUpdates();
    RLMInstallUncaughtExceptionHandler();
    RLMSendAnalytics();
}

- (BOOL)isEmpty {
    return realm::ObjectStore::is_empty(self.group);
}

- (void)verifyThread {
    _realm->verify_thread();
}

- (BOOL)inWriteTransaction {
    return _realm->is_in_transaction();
}

- (NSString *)path {
    return @(_realm->config().path.c_str());
}

- (realm::Group *)group {
    return _realm->read_group();
}

- (BOOL)isReadOnly {
    return _realm->config().read_only;
}

-(BOOL)autorefresh {
    return _realm->auto_refresh();
}

- (void)setAutorefresh:(BOOL)autorefresh {
    _realm->set_auto_refresh(autorefresh);
}

+ (NSString *)writeableTemporaryPathForFile:(NSString *)fileName {
    return [NSTemporaryDirectory() stringByAppendingPathComponent:fileName];
}

+ (instancetype)defaultRealm {
    return [RLMRealm realmWithConfiguration:[RLMRealmConfiguration rawDefaultConfiguration] error:nil];
}

+ (instancetype)realmWithPath:(NSString *)path {
    RLMRealmConfiguration *configuration = [[RLMRealmConfiguration alloc] init];
    configuration.path = path;
    return [RLMRealm realmWithConfiguration:configuration error:nil];
}

+ (instancetype)realmWithPath:(NSString *)path
                          key:(NSData *)key
                     readOnly:(BOOL)readonly
                     inMemory:(BOOL)inMemory
                      dynamic:(BOOL)dynamic
                       schema:(RLMSchema *)customSchema
                        error:(NSError **)outError
{
    RLMRealmConfiguration *configuration = [[RLMRealmConfiguration alloc] init];
    if (inMemory) {
        configuration.inMemoryIdentifier = path.lastPathComponent;
    }
    else {
        configuration.path = path;
    }
    configuration.encryptionKey = key;
    configuration.readOnly = readonly;
    configuration.dynamic = dynamic;
    configuration.customSchema = customSchema;
    return [RLMRealm realmWithConfiguration:configuration error:outError];
}

// ARC tries to eliminate calls to autorelease when the value is then immediately
// returned, but this results in significantly different semantics between debug
// and release builds for RLMRealm, so force it to always autorelease.
static id RLMAutorelease(id value) {
    // +1 __bridge_retained, -1 CFAutorelease
    return value ? (__bridge id)CFAutorelease((__bridge_retained CFTypeRef)value) : nil;
}

static void RLMCopyColumnMapping(RLMObjectSchema *targetSchema, const ObjectSchema &tableSchema) {
    REALM_ASSERT_DEBUG(targetSchema.properties.count == tableSchema.properties.size());

    // copy updated column mapping
    for (auto const& prop : tableSchema.properties) {
        RLMProperty *targetProp = targetSchema[@(prop.name.c_str())];
        targetProp.column = prop.table_column;
    }

    // re-order properties
    [targetSchema sortPropertiesByColumn];
}

static void RLMRealmSetSchemaAndAlign(RLMRealm *realm, RLMSchema *targetSchema) {
    realm.schema = targetSchema;
    for (auto const& aligned : *realm->_realm->config().schema) {
        if (RLMObjectSchema *objectSchema = [targetSchema schemaForClassName:@(aligned.name.c_str())]) {
            objectSchema.realm = realm;
            RLMCopyColumnMapping(objectSchema, aligned);
        }
    }
}

+ (instancetype)realmWithSharedRealm:(SharedRealm)sharedRealm schema:(RLMSchema *)schema {
    RLMRealm *realm = [RLMRealm new];
    realm->_realm = sharedRealm;
    realm->_dynamic = YES;
    RLMRealmSetSchemaAndAlign(realm, schema);
    return RLMAutorelease(realm);
}

+ (SharedRealm)openSharedRealm:(Realm::Config const&)config error:(NSError **)outError {
    try {
        return Realm::get_shared_realm(config);
    }
    catch (RealmFileException const& ex) {
        switch (ex.kind()) {
            case RealmFileException::Kind::PermissionDenied:
                RLMSetErrorOrThrow(RLMMakeError(RLMErrorFilePermissionDenied, ex), outError);
                break;
            case RealmFileException::Kind::IncompatibleLockFile: {
                NSString *err = @"Realm file is currently open in another process "
                                 "which cannot share access with this process. All "
                                 "processes sharing a single file must be the same "
                                 "architecture. For sharing files between the Realm "
                                 "Browser and an iOS simulator, this means that you "
                                 "must use a 64-bit simulator.";
                RLMSetErrorOrThrow(RLMMakeError(RLMErrorIncompatibleLockFile,
                                                File::PermissionDenied(err.UTF8String, ex.path())), outError);
                break;
            }
            case RealmFileException::Kind::Exists:
                RLMSetErrorOrThrow(RLMMakeError(RLMErrorFileExists, ex), outError);
                break;
            case RealmFileException::Kind::AccessError:
                RLMSetErrorOrThrow(RLMMakeError(RLMErrorFileAccessError, ex), outError);
                break;
            case RealmFileException::Kind::FormatUpgradeRequired:
                RLMSetErrorOrThrow(RLMMakeError(RLMErrorFileFormatUpgradeRequired, ex), outError);
                break;
            default:
                RLMSetErrorOrThrow(RLMMakeError(RLMErrorFail, ex), outError);
                break;
        }
    }
    catch (std::system_error const& ex) {
        RLMSetErrorOrThrow(RLMMakeError(ex), outError);
    }
    catch (const std::exception &exp) {
        RLMSetErrorOrThrow(RLMMakeError(RLMErrorFail, exp), outError);
    }
    return nullptr;
}

+ (instancetype)realmWithConfiguration:(RLMRealmConfiguration *)configuration error:(NSError **)error {
    configuration = [configuration copy];
    Realm::Config& config = configuration.config;

    bool dynamic = configuration.dynamic;
    bool readOnly = configuration.readOnly;

    // try to reuse existing realm first
    if (config.cache || dynamic) {
        RLMRealm *realm = RLMGetThreadLocalCachedRealmForPath(config.path);
        if (realm) {
            auto const& old_config = realm->_realm->config();
            if (old_config.read_only != config.read_only) {
                @throw RLMException(@"Realm at path '%s' already opened with different read permissions", config.path.c_str());
            }
            if (old_config.in_memory != config.in_memory) {
                @throw RLMException(@"Realm at path '%s' already opened with different inMemory settings", config.path.c_str());
            }
            if (realm->_dynamic != dynamic) {
                @throw RLMException(@"Realm at path '%s' already opened with different dynamic settings", config.path.c_str());
            }
            if (old_config.encryption_key != config.encryption_key) {
                @throw RLMException(@"Realm at path '%s' already opened with different encryption key", config.path.c_str());
            }
            return RLMAutorelease(realm);
        }
    }

    RLMRealm *realm = [RLMRealm new];
    realm->_dynamic = dynamic;

    auto migrationBlock = configuration.migrationBlock;
    if (migrationBlock && config.schema_version > 0) {
        auto customSchema = configuration.customSchema;
        config.migration_function = [=](SharedRealm old_realm, SharedRealm realm) {
            RLMSchema *oldSchema = [RLMSchema dynamicSchemaFromObjectStoreSchema:*old_realm->config().schema];
            RLMRealm *oldRealm = [RLMRealm realmWithSharedRealm:old_realm schema:oldSchema];

            // The destination RLMRealm can't just use the schema from the
            // SharedRealm because it doesn't have information about whether or
            // not a class was defined in Swift, which effects how new objects
            // are created
            RLMSchema *newSchema = [customSchema ?: RLMSchema.sharedSchema copy];
            RLMRealm *newRealm = [RLMRealm realmWithSharedRealm:realm schema:newSchema];

            [[[RLMMigration alloc] initWithRealm:newRealm oldRealm:oldRealm] execute:migrationBlock];

            oldRealm->_realm = nullptr;
            newRealm->_realm = nullptr;
        };
    }
    else {
        config.migration_function = [](SharedRealm, SharedRealm) { };
    }

    // protects the realm cache and accessors cache
    static id initLock = [NSObject new];
    @synchronized(initLock) {
        realm->_realm = [self openSharedRealm:config error:error];
        if (!realm->_realm) {
            return nil;
        }

        // if we have a cached realm on another thread, copy without a transaction
        if (RLMRealm *cachedRealm = RLMGetAnyCachedRealmForPath(config.path)) {
            realm.schema = [cachedRealm.schema shallowCopy];
            for (RLMObjectSchema *objectSchema in realm.schema.objectSchema) {
                objectSchema.realm = realm;
            }

            if (realm.configuration.syncServerURL) {
                if (![realm.configuration.syncServerURL isEqual:cachedRealm.configuration.syncServerURL]) {
                    @throw [NSException exceptionWithName:@"RLMException"
                                                   reason:@"Server synchronization URL mismatch"
                                                 userInfo:nil];
                }
                realm->_syncSession = cachedRealm->_syncSession;
            }
        }
        else {
            // FIXME: A file cannot be reliably identified by its path. A
            // safe approach is to start by opening the file, then get the
            // inode and device numbers from the file descriptor, then use
            // that pair as a key to lookup a preexisting RLMRealm
            // instance. If one is found, the opened file can be closed. If
            // one is not found, a new RLMRealm instance can be created from
            // the handle of the open file. Alternatively, on a system with
            // a proc filesystem, on can use the path to the file descriptor
            // as a basis for constructing the new RLMInstance. Note that
            // the inode number is only guaranteed to stay valid for as long
            // as you hold on the the handle of the open file.
            RLMSyncSession *session = [s_syncSessions objectForKey:realm.path];
            if (!session) {
                if (NSURL *serverBaseURL = realm.configuration.syncServerURL) {
                    NSString *hostKey = serverBaseURL.host;
                    if (serverBaseURL.port) {
                        hostKey = [NSString stringWithFormat:@"%@:%@", serverBaseURL.host, serverBaseURL.port];
                    }
                    RLMServerConnection *conn = [s_serverConnections objectForKey:hostKey];
                    if (!conn) {
                        unsigned long serverConnectionIdent = ++s_lastServerConnectionIdent;
                        conn = [[RLMServerConnection alloc] initWithIdent:serverConnectionIdent
                                                                 identity:realm.configuration.syncIdentity
                                                                  address:serverBaseURL.host
                                                                     port:serverBaseURL.port];
                        [s_serverConnections setObject:conn forKey:hostKey];
                    }
                    session = [[RLMSyncSession alloc] initWithConnection:conn
                                                              serverPath:serverBaseURL.path
                                                           configuration:realm.configuration];
                    [s_syncSessions setObject:session forKey:realm.path];
                    NSOperationQueue *mainQueue = [NSOperationQueue mainQueue];
                    __weak RLMSyncSession *weakSession = session;
                    [mainQueue addOperationWithBlock:^{
                        [weakSession mainThreadInit];
                    }];
                }
            }
            realm->_syncSession = session;

            try {
                // set/align schema or perform migration if needed
                RLMSchema *schema = [configuration.customSchema copy];
                if (!schema) {
                    if (dynamic) {
                        schema = [RLMSchema dynamicSchemaFromObjectStoreSchema:*realm->_realm->config().schema];
                    }
                    else {
                        schema = [RLMSchema.sharedSchema copy];
                        realm->_realm->update_schema(schema.objectStoreCopy, config.schema_version);
                    }
                }

                RLMRealmSetSchemaAndAlign(realm, schema);
            } catch (std::exception const& exception) {
                RLMSetErrorOrThrow(RLMMakeError(RLMException(exception)), error);
                return nil;
            }

            if (!dynamic || configuration.customSchema) {
                RLMRealmCreateAccessors(realm.schema);
            }
        }

        if (config.cache) {
            RLMCacheRealm(config.path, realm);
        }
    }

    if (!readOnly) {
        // initializing the schema started a read transaction, so end it
        [realm invalidate];
        realm->_realm->m_binding_context = RLMCreateBindingContext(realm);
    }

    return RLMAutorelease(realm);
}

+ (void)resetRealmState {
    RLMClearRealmCache();
    realm::Realm::s_global_cache.clear();
    [RLMRealmConfiguration resetRealmConfigurationState];
}

static void CheckReadWrite(RLMRealm *realm, NSString *msg=@"Cannot write to a read-only Realm") {
    if (realm.readOnly) {
        @throw RLMException(@"%@", msg);
    }
}

- (RLMNotificationToken *)addNotificationBlock:(RLMNotificationBlock)block {
    [self verifyThread];
    CheckReadWrite(self, @"Read-only Realms do not change and do not have change notifications");
    if (!block) {
        @throw RLMException(@"The notification block should not be nil");
    }
    if (!RLMIsInRunLoop()) {
        @throw RLMException(@"Can only add notification blocks from within runloops.");
    }

    _realm->read_group();

    if (!_notificationHandlers) {
        _notificationHandlers = [NSHashTable hashTableWithOptions:NSPointerFunctionsWeakMemory];
    }

    RLMNotificationToken *token = [[RLMNotificationToken alloc] init];
    token.realm = self;
    token.block = block;
    [_notificationHandlers addObject:token];
    return token;
}

- (void)removeNotification:(RLMNotificationToken *)token {
    [self verifyThread];
    if (token) {
        [_notificationHandlers removeObject:token];
        token.realm = nil;
        token.block = nil;
    }
}

- (void)sendNotifications:(NSString *)notification {
    NSAssert(!self.readOnly, @"Read-only realms do not have notifications");

    if ([notification isEqualToString:RLMRealmDidChangeNotification]) {
        __weak RLMSyncSession *weakSession = _syncSession;
        [[NSOperationQueue mainQueue] addOperationWithBlock:^{
            [weakSession refreshLatestVersionAvailable];
        }];
    }

    // call this realms notification blocks
    for (RLMNotificationToken *token in [_notificationHandlers allObjects]) {
        if (token.block) {
            token.block(notification, self);
        }
    }
}

- (RLMRealmConfiguration *)configuration {
    RLMRealmConfiguration *configuration = [[RLMRealmConfiguration alloc] init];
    configuration.config = _realm->config();
    configuration.dynamic = _dynamic;
    configuration.customSchema = _schema;
    return configuration;
}

- (void)beginWriteTransaction {
    try {
        _realm->begin_transaction();
    }
    catch (std::exception &ex) {
        @throw RLMException(ex);
    }
}

- (void)commitWriteTransaction {
    [self commitWriteTransaction:nil];
}

- (BOOL)commitWriteTransaction:(NSError **)outError {
    try {
        _realm->commit_transaction();
        return YES;
    }
    catch (std::exception const& ex) {
        RLMSetErrorOrThrow(RLMMakeError(RLMErrorFail, ex), outError);
        return NO;
    }
}

- (void)transactionWithBlock:(void(^)(void))block {
    [self transactionWithBlock:block error:nil];
}

- (BOOL)transactionWithBlock:(void(^)(void))block error:(NSError **)outError {
    [self beginWriteTransaction];
    block();
    if (_realm->is_in_transaction()) {
        return [self commitWriteTransaction:outError];
    }
    return YES;
}

- (void)cancelWriteTransaction {
    try {
        _realm->cancel_transaction();
    }
    catch (std::exception &ex) {
        @throw RLMException(ex);
    }
}

- (void)invalidate {
    if (_realm->is_in_transaction()) {
        NSLog(@"WARNING: An RLMRealm instance was invalidated during a write "
              "transaction and all pending changes have been rolled back.");
    }

    [self detachAllEnumerators];

    for (RLMObjectSchema *objectSchema in _schema.objectSchema) {
        for (RLMObservationInfo *info : objectSchema->_observedObjects) {
            info->willChange(RLMInvalidatedKey);
        }
    }

    _realm->invalidate();

    for (RLMObjectSchema *objectSchema in _schema.objectSchema) {
        for (RLMObservationInfo *info : objectSchema->_observedObjects) {
            info->didChange(RLMInvalidatedKey);
        }
        objectSchema.table = nullptr;
    }
}

/**
 Replaces all string columns in this Realm with a string enumeration column and compacts the
 database file.
 
 Cannot be called from a write transaction.

 Compaction will not occur if other `RLMRealm` instances exist.
 
 While compaction is in progress, attempts by other threads or processes to open the database will
 wait.
 
 Be warned that resource requirements for compaction is proportional to the amount of live data in
 the database.
 
 Compaction works by writing the database contents to a temporary database file and then replacing
 the database with the temporary one. The name of the temporary file is formed by appending
 `.tmp_compaction_space` to the name of the database.

 @return YES if the compaction succeeded.
 */
- (BOOL)compact {
    // compact() automatically ends the read transaction, but we need to clean
    // up cached state and send invalidated notifications when that happens, so
    // explicitly end it first unless we're in a write transaction (in which
    // case compact() will throw an exception)
    if (!_realm->is_in_transaction()) {
        [self invalidate];
    }

    try {
        return _realm->compact();
    }
    catch (std::exception const& ex) {
        @throw RLMException(ex);
    }
}

- (void)dealloc {
    if (_realm) {
        if (_realm->is_in_transaction()) {
            [self cancelWriteTransaction];
            NSLog(@"WARNING: An RLMRealm instance was deallocated during a write transaction and all "
                  "pending changes have been rolled back. Make sure to retain a reference to the "
                  "RLMRealm for the duration of the write transaction.");
        }
    }
}

- (void)notify {
    _realm->notify();
}

- (BOOL)refresh {
    return _realm->refresh();
}

- (void)addObject:(__unsafe_unretained RLMObject *const)object {
    RLMAddObjectToRealm(object, self, false);
}

- (void)addObjects:(id<NSFastEnumeration>)array {
    for (RLMObject *obj in array) {
        if (![obj isKindOfClass:[RLMObject class]]) {
            @throw RLMException(@"Cannot insert objects of type %@ with addObjects:. Only RLMObjects are supported.",
                                NSStringFromClass(obj.class));
        }
        [self addObject:obj];
    }
}

- (void)addOrUpdateObject:(RLMObject *)object {
    // verify primary key
    if (!object.objectSchema.primaryKeyProperty) {
        @throw RLMException(@"'%@' does not have a primary key and can not be updated", object.objectSchema.className);
    }

    RLMAddObjectToRealm(object, self, true);
}

- (void)addOrUpdateObjectsFromArray:(id)array {
    for (RLMObject *obj in array) {
        [self addOrUpdateObject:obj];
    }
}

- (void)deleteObject:(RLMObject *)object {
    RLMDeleteObjectFromRealm(object, self);
}

- (void)deleteObjects:(id)array {
    if ([array respondsToSelector:@selector(realm)] && [array respondsToSelector:@selector(deleteObjectsFromRealm)]) {
        if (self != (RLMRealm *)[array realm]) {
            @throw RLMException(@"Can only delete objects from the Realm they belong to.");
        }
        [array deleteObjectsFromRealm];
    }
    else if ([array conformsToProtocol:@protocol(NSFastEnumeration)]) {
        for (id obj in array) {
            if ([obj isKindOfClass:RLMObjectBase.class]) {
                RLMDeleteObjectFromRealm(obj, self);
            }
        }
    }
    else {
        @throw RLMException(@"Invalid array type - container must be an RLMArray, RLMArray, or NSArray of RLMObjects");
    }
}

- (void)deleteAllObjects {
    RLMDeleteAllObjectsFromRealm(self);
}

- (RLMResults *)allObjects:(NSString *)objectClassName {
    return RLMGetObjects(self, objectClassName, nil);
}

- (RLMResults *)objects:(NSString *)objectClassName where:(NSString *)predicateFormat, ... {
    va_list args;
    RLM_VARARG(predicateFormat, args);
    return [self objects:objectClassName where:predicateFormat args:args];
}

- (RLMResults *)objects:(NSString *)objectClassName where:(NSString *)predicateFormat args:(va_list)args {
    return [self objects:objectClassName withPredicate:[NSPredicate predicateWithFormat:predicateFormat arguments:args]];
}

- (RLMResults *)objects:(NSString *)objectClassName withPredicate:(NSPredicate *)predicate {
    return RLMGetObjects(self, objectClassName, predicate);
}

- (RLMObject *)objectWithClassName:(NSString *)className forPrimaryKey:(id)primaryKey {
    return RLMGetObject(self, className, primaryKey);
}

+ (uint64_t)schemaVersionAtPath:(NSString *)realmPath error:(NSError **)error {
    return [RLMRealm schemaVersionAtPath:realmPath encryptionKey:nil error:error];
}

+ (uint64_t)schemaVersionAtPath:(NSString *)realmPath encryptionKey:(NSData *)key error:(NSError **)outError {
    try {
        RLMRealmConfiguration *config = [[RLMRealmConfiguration alloc] init];
        config.path = realmPath;
        config.encryptionKey = RLMRealmValidatedEncryptionKey(key);

        uint64_t version = Realm::get_schema_version(config.config);
        if (version == realm::ObjectStore::NotVersioned) {
            RLMSetErrorOrThrow([NSError errorWithDomain:RLMErrorDomain code:RLMErrorFail userInfo:@{NSLocalizedDescriptionKey:@"Cannot open an uninitialized realm in read-only mode"}], outError);
        }
        return version;
    }
    catch (std::exception &exp) {
        RLMSetErrorOrThrow(RLMMakeError(RLMErrorFail, exp), outError);
        return RLMNotVersioned;
    }
}

+ (NSError *)migrateRealm:(RLMRealmConfiguration *)configuration {
    if (RLMGetAnyCachedRealmForPath(configuration.config.path)) {
        @throw RLMException(@"Cannot migrate Realms that are already open.");
    }

    @autoreleasepool {
        NSError *error;
        [RLMRealm realmWithConfiguration:configuration error:&error];
        return error;
    }
}

- (RLMObject *)createObject:(NSString *)className withValue:(id)value {
    return (RLMObject *)RLMCreateObjectInRealmWithValue(self, className, value, false);
}

- (BOOL)writeCopyToPath:(NSString *)path key:(NSData *)key error:(NSError **)error {
    key = RLMRealmValidatedEncryptionKey(key);

    try {
        self.group->write(path.UTF8String, static_cast<const char *>(key.bytes));
        return YES;
    }
    catch (File::PermissionDenied &ex) {
        if (error) {
            *error = RLMMakeError(RLMErrorFilePermissionDenied, ex);
        }
    }
    catch (File::Exists &ex) {
        if (error) {
            *error = RLMMakeError(RLMErrorFileExists, ex);
        }
    }
    catch (File::AccessError &ex) {
        if (error) {
            *error = RLMMakeError(RLMErrorFileAccessError, ex);
        }
    }
    catch (std::exception &ex) {
        if (error) {
            *error = RLMMakeError(RLMErrorFail, ex);
        }
    }

    return NO;
}

- (BOOL)writeCopyToPath:(NSString *)path error:(NSError **)error {
    return [self writeCopyToPath:path key:nil error:error];
}

- (BOOL)writeCopyToPath:(NSString *)path encryptionKey:(NSData *)key error:(NSError **)error {
    if (!key) {
        @throw RLMException(@"Encryption key must not be nil");
    }

    return [self writeCopyToPath:path key:key error:error];
}

- (void)registerEnumerator:(RLMFastEnumerator *)enumerator {
    if (!_collectionEnumerators) {
        _collectionEnumerators = [NSHashTable hashTableWithOptions:NSPointerFunctionsWeakMemory];
    }
    [_collectionEnumerators addObject:enumerator];
}

- (void)unregisterEnumerator:(RLMFastEnumerator *)enumerator {
    [_collectionEnumerators removeObject:enumerator];
}

<<<<<<< HEAD
+ (void)setGlobalSynchronizationLoggingLevel:(RLMSyncLogLevel)level {
    s_syncLogEverything = level == RLMSyncLogLevelVerbose;
=======
- (void)detachAllEnumerators {
    for (RLMFastEnumerator *enumerator in _collectionEnumerators) {
        [enumerator detach];
    }
    _collectionEnumerators = nil;
>>>>>>> c5b75199
}

@end<|MERGE_RESOLUTION|>--- conflicted
+++ resolved
@@ -1860,16 +1860,15 @@
     [_collectionEnumerators removeObject:enumerator];
 }
 
-<<<<<<< HEAD
-+ (void)setGlobalSynchronizationLoggingLevel:(RLMSyncLogLevel)level {
-    s_syncLogEverything = level == RLMSyncLogLevelVerbose;
-=======
 - (void)detachAllEnumerators {
     for (RLMFastEnumerator *enumerator in _collectionEnumerators) {
         [enumerator detach];
     }
     _collectionEnumerators = nil;
->>>>>>> c5b75199
+}
+
++ (void)setGlobalSynchronizationLoggingLevel:(RLMSyncLogLevel)level {
+    s_syncLogEverything = level == RLMSyncLogLevelVerbose;
 }
 
 @end