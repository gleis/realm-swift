--- conflicted
+++ resolved
@@ -186,15 +186,9 @@
     }
 }
 
-<<<<<<< HEAD
 @objcMembers public class SwiftHugeSyncObject: Object, ObjectKeyIdentifiable {
     public dynamic var _id = ObjectId.generate()
     public dynamic var data: Data?
-=======
-@objcMembers public class SwiftHugeSyncObject: Object {
-    dynamic var _id = ObjectId.generate()
-    dynamic var data: Data?
->>>>>>> 723df39f
 
     public override class func primaryKey() -> String? {
         return "_id"
