--- conflicted
+++ resolved
@@ -87,13 +87,6 @@
 public:
     RLMNotificationHelper(RLMRealm *realm) : _realm(realm) { }
 
-<<<<<<< HEAD
-    bool can_deliver_notifications() const noexcept {
-        return RLMIsInRunLoop();
-    }
-
-=======
->>>>>>> e62fe72f
     void changes_available() override {
         @autoreleasepool {
             auto realm = _realm;
