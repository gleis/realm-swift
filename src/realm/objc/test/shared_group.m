--- conflicted
+++ resolved
@@ -8,14 +8,11 @@
 #import "RLMTestCase.h"
 
 #import <realm/objc/RLMFast.h>
-<<<<<<< HEAD
 #import <realm/objc/RLMTableFast.h>
 #import <realm/objc/RLMViewFast.h>
 #import <realm/objc/RLMTransaction.h>
 #import <realm/objc/group.h>
-=======
 #import <realm/objc/RLMRealm.h>
->>>>>>> 2fa1ab8f
 
 REALM_TABLE_2(SharedTable2,
               Hired, Bool,
