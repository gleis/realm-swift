--- conflicted
+++ resolved
@@ -118,11 +118,7 @@
         let object = SwiftObject()
 
         // swiftlint:disable line_length
-<<<<<<< HEAD
-        assertMatches(object.description, "SwiftObject \\{\n\tboolCol = 0;\n\tintCol = 123;\n\tintEnumCol = 1;\n\tfloatCol = 1\\.23;\n\tdoubleCol = 12\\.3;\n\tstringCol = a;\n\tbinaryCol = <.*61.*>;\n\tdateCol = 1970-01-01 00:00:01 \\+0000;\n\tdecimalCol = 1.23E6;\n\tobjectIdCol = 1234567890ab1234567890ab;\n\tobjectCol = SwiftBoolObject \\{\n\t\tboolCol = 0;\n\t\\};\n\tuuidCol = 137DECC8-B300-4954-A233-F89909F4FD89;\n\tarrayCol = List<SwiftBoolObject> <0x[0-9a-f]+> \\(\n\t\n\t\\);\n\tsetCol = MutableSet<SwiftBoolObject> <0x[0-9a-f]+> \\(\n\t\n\t\\);\n\\}")
-=======
-        assertMatches(object.description, "SwiftObject \\{\n\tboolCol = 0;\n\tintCol = 123;\n\tint8Col = 123;\n\tint16Col = 123;\n\tint32Col = 123;\n\tint64Col = 123;\n\tintEnumCol = 1;\n\tfloatCol = 1\\.23;\n\tdoubleCol = 12\\.3;\n\tstringCol = a;\n\tbinaryCol = <.*61.*>;\n\tdateCol = 1970-01-01 00:00:01 \\+0000;\n\tdecimalCol = 1.23E6;\n\tobjectIdCol = 1234567890ab1234567890ab;\n\tobjectCol = SwiftBoolObject \\{\n\t\tboolCol = 0;\n\t\\};\n\tarrayCol = List<SwiftBoolObject> <0x[0-9a-f]+> \\(\n\t\n\t\\);\n\\}")
->>>>>>> 3cb78f76
+        assertMatches(object.description, "SwiftObject \\{\n\tboolCol = 0;\n\tintCol = 123;\n\tint8Col = 123;\n\tint16Col = 123;\n\tint32Col = 123;\n\tint64Col = 123;\n\tintEnumCol = 1;\n\tfloatCol = 1\\.23;\n\tdoubleCol = 12\\.3;\n\tstringCol = a;\n\tbinaryCol = <.*61.*>;\n\tdateCol = 1970-01-01 00:00:01 \\+0000;\n\tdecimalCol = 1.23E6;\n\tobjectIdCol = 1234567890ab1234567890ab;\n\tobjectCol = SwiftBoolObject \\{\n\t\tboolCol = 0;\n\t\\};\n\tuuidCol = 137DECC8-B300-4954-A233-F89909F4FD89;\n\tarrayCol = List<SwiftBoolObject> <0x[0-9a-f]+> \\(\n\t\n\t\\);\n\tsetCol = MutableSet<SwiftBoolObject> <0x[0-9a-f]+> \\(\n\t\n\t\\);\n\\}")
 
         let recursiveObject = SwiftRecursiveObject()
         recursiveObject.objects.append(recursiveObject)
