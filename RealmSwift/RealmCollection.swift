--- conflicted
+++ resolved
@@ -192,12 +192,7 @@
 /// actually work. Most of the logic for how to store values in Realm is not
 /// implemented in Swift and there is currently no extension mechanism for
 /// supporting more types.
-<<<<<<< HEAD
 public protocol RealmCollectionValue: Hashable, _RealmSchemaDiscoverable {
-    /// :nodoc:
-    // Iterating over collections requires mapping NSNull to nil, but we can't
-    // just do `nil as T` because of non-nullable collections
-    static func _nilValue() -> Self
     /// :nodoc:
     // If we are in key path tracing mode, instantiate an empty object and forward
     // the lastAccessedNames array.
@@ -209,9 +204,6 @@
     // used in conjunction with key path string tracing.
     static func _rlmDefaultValue(_ forceDefaultInstantiation: Bool) -> Self
 }
-=======
-public protocol RealmCollectionValue: Hashable, _RealmSchemaDiscoverable { }
->>>>>>> 8ea6e472
 
 extension RealmCollectionValue {
     /// :nodoc:
